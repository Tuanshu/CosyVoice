--- conflicted
+++ resolved
@@ -47,11 +47,36 @@
 
 git submodule init
 
-<<<<<<< HEAD
-git submodule update --recursive
-=======
 git submodule update --recursive
 
 
 如果用stream mode會有一些噪聲, 可能是在分片處, 如果不是stream, 效果蠻好的
->>>>>>> 38beae44
+
+
+    dpkg -l | grep python3
+
+有ii  python3.12-dev                  3.12.9-1+jammy1                             amd64        Header files and a static library for Python (v3.12)
+
+但仍然error: command '/usr/bin/x86_64-linux-gnu-g++' failed with exit code 1 
+
+https://stackoverflow.com/questions/26053982/setup-script-exited-with-error-command-x86-64-linux-gnu-gcc-failed-with-exit
+
+
+apt update && apt install -y libfst-dev
+
+
+https://forums.developer.nvidia.com/t/cant-seem-to-get-anything-tts-or-asr-related-working-on-orin-nano/256695
+
+
+
+
+改用uv pip install WeTextProcessing --no-build-isolation      也就是不強制1.0.3, which 需要pynini 2.1.5
+這樣就算沒有apt update && apt install -y libfst-dev 也OK
+
+ + importlib-resources==6.5.2
+ + pynini==2.1.6
+ + wetextprocessing==1.0.4.1
+
+git submodule init
+
+git submodule update --recursive